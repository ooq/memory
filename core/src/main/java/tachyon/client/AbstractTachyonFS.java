--- conflicted
+++ resolved
@@ -193,13 +193,8 @@
 
   /**
    * Renames the file
-<<<<<<< HEAD
-   *
-   * @param fid
-=======
    * 
    * @param fileId
->>>>>>> 3e4b3262
    *          the file id
    * @param dstPath
    *          the new path of the file in the file system.
@@ -207,28 +202,23 @@
    * @throws IOException
    * @deprecated use {@link #rename(int, TachyonURI)} instead
    */
-<<<<<<< HEAD
-  @Deprecated
-  public synchronized boolean rename(int fid, String dstPath) throws IOException {
-    return rename(fid, new TachyonURI(dstPath));
+  @Deprecated
+  public synchronized boolean rename(int fileId, String dstPath) throws IOException {
+    return rename(fileId, new TachyonURI(dstPath));
   }
 
   /**
    * Renames the file
    *
-   * @param fid
+   * @param fileId
    *          the file id
    * @param dstPath
    *          the new path of the file in the file system.
    * @return true if succeed, false otherwise
    * @throws IOException
    */
-  public synchronized boolean rename(int fid, TachyonURI dstPath) throws IOException {
-    return rename(fid, new TachyonURI(""), dstPath);
-=======
-  public synchronized boolean rename(int fileId, String dstPath) throws IOException {
-    return rename(fileId, "", dstPath);
->>>>>>> 3e4b3262
+  public synchronized boolean rename(int fileId, TachyonURI dstPath) throws IOException {
+    return rename(fileId, new TachyonURI(""), dstPath);
   }
 
   /**
