/*
 * Licensed to the University of California, Berkeley under one or more contributor license
 * agreements. See the NOTICE file distributed with this work for additional information regarding
 * copyright ownership. The ASF licenses this file to You under the Apache License, Version 2.0 (the
 * "License"); you may not use this file except in compliance with the License. You may obtain a
 * copy of the License at
 * 
 * http://www.apache.org/licenses/LICENSE-2.0
 * 
 * Unless required by applicable law or agreed to in writing, software distributed under the License
 * is distributed on an "AS IS" BASIS, WITHOUT WARRANTIES OR CONDITIONS OF ANY KIND, either express
 * or implied. See the License for the specific language governing permissions and limitations under
 * the License.
 */
package tachyon.worker;

import java.io.IOException;
import java.net.InetSocketAddress;
import java.nio.ByteBuffer;
import java.nio.channels.SocketChannel;
import java.util.ArrayList;
import java.util.Collection;
import java.util.List;

import org.junit.After;
import org.junit.Assert;
import org.junit.Before;
import org.junit.Test;
import org.junit.runner.RunWith;
import org.junit.runners.Parameterized;

import tachyon.Constants;
import tachyon.TachyonURI;
import tachyon.TestUtils;
import tachyon.client.TachyonFS;
import tachyon.client.WriteType;
import tachyon.conf.TachyonConf;
import tachyon.master.LocalTachyonCluster;
import tachyon.thrift.ClientBlockInfo;
import tachyon.thrift.ClientFileInfo;
import tachyon.thrift.FileAlreadyExistException;
import tachyon.thrift.InvalidPathException;
import tachyon.util.CommonUtils;
import tachyon.worker.nio.DataServerMessage;

/**
 * Unit tests for tachyon.worker.DataServer.
 */
@RunWith(Parameterized.class)
public class DataServerTest {
  private static final int WORKER_CAPACITY_BYTES = 1000;
  private static final int USER_QUOTA_UNIT_BYTES = 100;
  private static final int SLEEP_MS = WorkerConf.get().TO_MASTER_HEARTBEAT_INTERVAL_MS * 2 + 10;

  @Parameterized.Parameters
  public static Collection<Object[]> data() {
    // creates a new instance of DataServerTest for each network type
    List<Object[]> list = new ArrayList<Object[]>();
    for (final NetworkType type : NetworkType.values()) {
      list.add(new Object[] {type});
    }
    return list;
  }

  private final NetworkType mType;
  private LocalTachyonCluster mLocalTachyonCluster = null;

  private TachyonFS mTFS = null;

  private TachyonConf mWorkerTachyonConf;

  public DataServerTest(NetworkType type) {
    mType = type;
  }

  @After
  public final void after() throws Exception {
    mLocalTachyonCluster.stop();
  }

  /**
   * Asserts that the message back matches the block response protocols for the error case.
   */
  private void assertError(final DataServerMessage msg, final long blockId) {
    assertValid(msg, 0, -1 * blockId, 0, 0);
  }

  /**
   * Asserts that the message back matches the block response protocols.
   */
  private void assertValid(final DataServerMessage msg, final ByteBuffer expectedData,
      final long blockId, final long offset, final long length) {
    Assert.assertEquals(expectedData, msg.getReadOnlyData());
    Assert.assertEquals(blockId, msg.getBlockId());
    Assert.assertEquals(offset, msg.getOffset());
    Assert.assertEquals(length, msg.getLength());
  }

  /**
   * Asserts that the message back matches the block response protocols.
   */
  private void assertValid(final DataServerMessage msg, final int expectedSize, final long blockId,
      final long offset, final long length) {
    assertValid(msg, TestUtils.getIncreasingByteBuffer(expectedSize), blockId, offset, length);
  }

  @Before
  public final void before() throws IOException {
    mLocalTachyonCluster = new LocalTachyonCluster(WORKER_CAPACITY_BYTES, USER_QUOTA_UNIT_BYTES,
        Constants.GB);
    mLocalTachyonCluster.start();
    mTFS = mLocalTachyonCluster.getClient();
    mWorkerTachyonConf = mLocalTachyonCluster.getWorkerTachyonConf();
    mWorkerTachyonConf.set(Constants.WORKER_NETWORK_TYPE, mType.toString());
  }

  @Test
  public void lengthTooSmall() throws IOException {
    final int length = 20;
    int fileId = TestUtils.createByteFile(mTFS, "/readTooLarge", WriteType.MUST_CACHE, length);
    ClientBlockInfo block = mTFS.getFileBlocks(fileId).get(0);
    DataServerMessage recvMsg = request(block, 0, length * -2);
    assertError(recvMsg, block.blockId);
  }

  @Test
  public void multiReadTest() throws IOException {
    final int length = 20;
    int fileId = TestUtils.createByteFile(mTFS, "/multiReadTest", WriteType.MUST_CACHE, length);
    ClientBlockInfo block = mTFS.getFileBlocks(fileId).get(0);
    for (int i = 0; i < 10; i ++) {
      DataServerMessage recvMsg = request(block);
      assertValid(recvMsg, length, block.getBlockId(), 0, length);
    }
  }

  @Test
  public void negativeOffset() throws IOException {
    final int length = 10;
    int fileId = TestUtils.createByteFile(mTFS, "/readTooLarge", WriteType.MUST_CACHE, length);
    ClientBlockInfo block = mTFS.getFileBlocks(fileId).get(0);
    DataServerMessage recvMsg = request(block, length * -2, 1);
    assertError(recvMsg, block.blockId);
  }

  @Test
  public void readMultiFiles() throws IOException {
    final int length = WORKER_CAPACITY_BYTES / 2 + 1;
    int fileId1 = TestUtils.createByteFile(mTFS, "/readFile1", WriteType.MUST_CACHE, length);
    ClientBlockInfo block1 = mTFS.getFileBlocks(fileId1).get(0);
    DataServerMessage recvMsg1 = request(block1);
    assertValid(recvMsg1, length, block1.getBlockId(), 0, length);

    int fileId2 = TestUtils.createByteFile(mTFS, "/readFile2", WriteType.MUST_CACHE, length);
    ClientBlockInfo block2 = mTFS.getFileBlocks(fileId2).get(0);
    DataServerMessage recvMsg2 = request(block2);
    assertValid(recvMsg2, length, block2.getBlockId(), 0, length);

<<<<<<< HEAD
    CommonUtils.sleepMs(null, TestUtils.getToMasterHeartBeatIntervalMs(mWorkerTachyonConf));
=======
    CommonUtils.sleepMs(null, SLEEP_MS);
>>>>>>> 2698e0fc
    ClientFileInfo fileInfo = mTFS.getFileStatus(-1, new TachyonURI("/readFile1"));
    Assert.assertEquals(0, fileInfo.inMemoryPercentage);
  }

  @Test
  public void readPartialTest1() throws InvalidPathException, FileAlreadyExistException,
      IOException {
    int fileId = TestUtils.createByteFile(mTFS, "/testFile", WriteType.MUST_CACHE, 10);
    ClientBlockInfo block = mTFS.getFileBlocks(fileId).get(0);
    final int offset = 0;
    final int length = 6;
    DataServerMessage recvMsg = request(block, offset, length);
    assertValid(recvMsg, length, block.getBlockId(), offset, length);
  }

  @Test
  public void readPartialTest2() throws InvalidPathException, FileAlreadyExistException,
      IOException {
    int fileId = TestUtils.createByteFile(mTFS, "/testFile", WriteType.MUST_CACHE, 10);
    ClientBlockInfo block = mTFS.getFileBlocks(fileId).get(0);
    final int offset = 2;
    final int length = 6;
    DataServerMessage recvMsg = request(block, offset, length);
    assertValid(recvMsg, TestUtils.getIncreasingByteBuffer(offset, length), block.getBlockId(),
        offset, length);
  }

  @Test
  public void readTest() throws InvalidPathException, FileAlreadyExistException, IOException {
    final int length = 10;
    int fileId = TestUtils.createByteFile(mTFS, "/testFile", WriteType.MUST_CACHE, length);
    ClientBlockInfo block = mTFS.getFileBlocks(fileId).get(0);
    DataServerMessage recvMsg = request(block);
    assertValid(recvMsg, length, block.getBlockId(), 0, length);
  }

  @Test
  public void readTooLarge() throws IOException {
    final int length = 20;
    int fileId = TestUtils.createByteFile(mTFS, "/readTooLarge", WriteType.MUST_CACHE, length);
    ClientBlockInfo block = mTFS.getFileBlocks(fileId).get(0);
    DataServerMessage recvMsg = request(block, 0, length * 2);
    assertError(recvMsg, block.blockId);
  }

  /**
   * Requests a block from the server. This call will read the full block.
   */
  private DataServerMessage request(final ClientBlockInfo block) throws IOException {
    return request(block, 0, -1);
  }

  /**
   * Create a new socket to the data port and send a block request. The returned value is the
   * response from the server.
   */
  private DataServerMessage request(final ClientBlockInfo block, final long offset,
      final long length) throws IOException {
    DataServerMessage sendMsg =
        DataServerMessage.createBlockRequestMessage(block.blockId, offset, length);
    SocketChannel socketChannel =
        SocketChannel.open(new InetSocketAddress(block.getLocations().get(0).mHost, block
            .getLocations().get(0).mSecondaryPort));
    try {
      while (!sendMsg.finishSending()) {
        sendMsg.send(socketChannel);
      }
      DataServerMessage recvMsg =
          DataServerMessage.createBlockResponseMessage(false, block.blockId, offset, length, null);
      while (!recvMsg.isMessageReady()) {
        int numRead = recvMsg.recv(socketChannel);
        if (numRead == -1) {
          break;
        }
      }
      return recvMsg;
    } finally {
      socketChannel.close();
    }
  }

  @Test
  public void tooLargeOffset() throws IOException {
    final int length = 10;
    int fileId = TestUtils.createByteFile(mTFS, "/readTooLarge", WriteType.MUST_CACHE, length);
    ClientBlockInfo block = mTFS.getFileBlocks(fileId).get(0);
    DataServerMessage recvMsg = request(block, length * 2, 1);
    assertError(recvMsg, block.blockId);
  }
}<|MERGE_RESOLUTION|>--- conflicted
+++ resolved
@@ -50,7 +50,6 @@
 public class DataServerTest {
   private static final int WORKER_CAPACITY_BYTES = 1000;
   private static final int USER_QUOTA_UNIT_BYTES = 100;
-  private static final int SLEEP_MS = WorkerConf.get().TO_MASTER_HEARTBEAT_INTERVAL_MS * 2 + 10;
 
   @Parameterized.Parameters
   public static Collection<Object[]> data() {
@@ -156,11 +155,8 @@
     DataServerMessage recvMsg2 = request(block2);
     assertValid(recvMsg2, length, block2.getBlockId(), 0, length);
 
-<<<<<<< HEAD
-    CommonUtils.sleepMs(null, TestUtils.getToMasterHeartBeatIntervalMs(mWorkerTachyonConf));
-=======
-    CommonUtils.sleepMs(null, SLEEP_MS);
->>>>>>> 2698e0fc
+    CommonUtils.sleepMs(null,
+        TestUtils.getToMasterHeartBeatIntervalMs(mWorkerTachyonConf) * 2 + 10);
     ClientFileInfo fileInfo = mTFS.getFileStatus(-1, new TachyonURI("/readFile1"));
     Assert.assertEquals(0, fileInfo.inMemoryPercentage);
   }
